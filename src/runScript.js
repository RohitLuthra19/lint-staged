<<<<<<< HEAD
var findBin = require('./findBin')
var spawn = require('child_process').spawn

module.exports = function runScript (linter, paths, config, cb) {
    findBin(linter, paths, config, function (err, binPath, args) {
        if (err) {
            console.error(err)
        }
        var npmStream = spawn(binPath, args, {
            stdio: 'inherit' // <== IMPORTANT: use this option to inherit the parent's environment
        })
        npmStream.on('error', function (error) {
            process.exitCode = 1
            cb.call(this, error, null)
        })
        npmStream.on('close', function (code) {
            if (typeof cb === 'function') {
                cb.call(this, null, code)
            }
        })
        npmStream.on('exit', function (code) {
            process.exitCode = code
        })
    })
}
=======
var findBin = require('./findBin');
var spawn = require('child_process').spawn;
var batch = require('batchflow');

module.exports = function runScript(linters, paths, config, cb) {
    var lintersArray = Array.isArray(linters) ? linters : [linters];
    batch(lintersArray)
        .sequential()
        .each(function(i, linter, next) {
            findBin(linter, paths, config, function(err, binPath, args) {
                if (err) {
                    throw new Error(err);
                }
                var npmStream = spawn(binPath, args, {
                    stdio: 'inherit' // <== IMPORTANT: use this option to inherit the parent's environment
                });
                npmStream.on('error', function(error) {
                    // process.exitCode = 1;
                    throw new Error(error);
                });
                npmStream.on('exit', function(code) {
                    process.exitCode = code;
                });
                npmStream.on('close', function(code) {
                    next(code);
                });
            });
        })
        .error(function(err) {
            console.error(err);
            cb.call(this, err, null);
        })
        .end(function(codes) {
            var exitCode = codes.length ? Math.max.apply(this, codes) : 0;
            if (typeof cb === 'function') {
                cb.call(this, null, exitCode);
            }
        });
};
>>>>>>> 99f25729
<|MERGE_RESOLUTION|>--- conflicted
+++ resolved
@@ -1,67 +1,39 @@
-<<<<<<< HEAD
 var findBin = require('./findBin')
 var spawn = require('child_process').spawn
+var batch = require('batchflow')
 
-module.exports = function runScript (linter, paths, config, cb) {
-    findBin(linter, paths, config, function (err, binPath, args) {
-        if (err) {
-            console.error(err)
-        }
-        var npmStream = spawn(binPath, args, {
-            stdio: 'inherit' // <== IMPORTANT: use this option to inherit the parent's environment
-        })
-        npmStream.on('error', function (error) {
-            process.exitCode = 1
-            cb.call(this, error, null)
-        })
-        npmStream.on('close', function (code) {
-            if (typeof cb === 'function') {
-                cb.call(this, null, code)
-            }
-        })
-        npmStream.on('exit', function (code) {
-            process.exitCode = code
-        })
-    })
-}
-=======
-var findBin = require('./findBin');
-var spawn = require('child_process').spawn;
-var batch = require('batchflow');
-
-module.exports = function runScript(linters, paths, config, cb) {
-    var lintersArray = Array.isArray(linters) ? linters : [linters];
+module.exports = function runScript (linters, paths, config, cb) {
+    var lintersArray = Array.isArray(linters) ? linters : [linters]
     batch(lintersArray)
         .sequential()
-        .each(function(i, linter, next) {
-            findBin(linter, paths, config, function(err, binPath, args) {
+        .each(function (i, linter, next) {
+            findBin(linter, paths, config, function (err, binPath, args) {
                 if (err) {
-                    throw new Error(err);
+                    throw new Error(err)
                 }
                 var npmStream = spawn(binPath, args, {
                     stdio: 'inherit' // <== IMPORTANT: use this option to inherit the parent's environment
-                });
-                npmStream.on('error', function(error) {
+                })
+                npmStream.on('error', function (error) {
                     // process.exitCode = 1;
-                    throw new Error(error);
-                });
-                npmStream.on('exit', function(code) {
-                    process.exitCode = code;
-                });
-                npmStream.on('close', function(code) {
-                    next(code);
-                });
-            });
+                    throw new Error(error)
+                })
+                npmStream.on('exit', function (code) {
+                    process.exitCode = code
+                })
+                npmStream.on('close', function (code) {
+                    next(code)
+                })
+            })
         })
-        .error(function(err) {
-            console.error(err);
-            cb.call(this, err, null);
+        .error(function (err) {
+            console.error(err)
+            cb.call(this, err, null)
         })
-        .end(function(codes) {
-            var exitCode = codes.length ? Math.max.apply(this, codes) : 0;
+        .end(function (codes) {
+            var exitCode = codes.length ? Math.max.apply(this, codes) : 0
             if (typeof cb === 'function') {
-                cb.call(this, null, exitCode);
+                cb.call(this, null, exitCode)
             }
-        });
-};
->>>>>>> 99f25729
+        })
+}